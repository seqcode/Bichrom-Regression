import argparse
<<<<<<< HEAD
=======
from tracemalloc import start
from xmlrpc.client import Boolean, boolean
>>>>>>> bdf74803
import yaml
import subprocess
import numpy as np
import pandas as pd
from pybedtools import BedTool

import logging
#logging.basicConfig()
#logging.getLogger().setLevel(logging.DEBUG)

# local imports
import utils

def define_training_coordinates(chip_coords: pd.DataFrame, genome_sizes_file: str,
                                acc_bdt: BedTool, curr_genome_bdt: BedTool,
                                blacklist_bdt: BedTool, L,
                                bound_shift: int, unbound_flank_dists: list, unbound_random_acc: int, 
                                unbound_random_inacc: int):
    """
    Use the chip-seq peak file and the blacklist files to define a bound
    set and an unbound set of sites. The ratio of bound to unbound is 1:N,
    but can be controlled using the parameter "ratio".
    The unbound/negative set is chosen randomly from the genome.(ha)
    """

    chip_coords_bdt = BedTool.from_dataframe(chip_coords.assign(start = lambda x: x["start"]-L/2,
                                                                end = lambda x: x["end"]+L/2-1)
                                                        .astype({"start": int, "end":int}))

    # POS. SAMPLES
    # Take a sample from the chip_coords file,
    # Then apply a random shift that returns 500 bp windows.
    # Create a BedTool object for further use.
    bound_sample_shift = (chip_coords.sample(n=bound_shift, replace=True)
                                            .pipe(utils.make_random_shift, L))
    bound_sample_bdt_obj = BedTool.from_dataframe(bound_sample_shift).intersect(blacklist_bdt, v=True)
    bound_sample_shift = bound_sample_bdt_obj.to_dataframe().assign(label=1, type="pos_shift")

    bound_sample_acc_size = bound_sample_bdt_obj.intersect(acc_bdt, wa=True).count()
    bound_sample_inacc_size = bound_shift - bound_sample_acc_size
    
    logging.info(f"Bound samples in accessible region: {bound_sample_acc_size}")
    logging.info(f"Bound samples NOT in accessible region: {bound_sample_inacc_size}")

    # NEG. SAMPLES
    # note: the self.curr_genome_bed.fn contains only training chromosomes.
    # NEG. SAMPLES: FLANK
    if unbound_flank_dists is not None:
        unbound_flank_df = pd.concat([utils.make_flank(chip_coords, L, dist) for dist in unbound_flank_dists])
        unbound_flank_df = utils.clean_bed(unbound_flank_df)
        # remove negative flanking samples that happen to be overlapped with adjacent bound sites
        unbound_flank_df = (BedTool().from_dataframe(unbound_flank_df)
                                    .intersect(chip_coords_bdt, v=True)
                                    .to_dataframe()
                                    .assign(label=0, type="neg_flank"))

        logging.debug(f"# Unbound flank sample: {unbound_flank_df.shape[0]}")
    else:
        unbound_flank_df = None

        logging.debug(f"# Unbound flank sample: 0")
    

    # NEG. SAMPLES: ACCESSIBLE
    unbound_acc_df = (utils.random_coords(gs=genome_sizes_file,
                                        l=L, 
                                        n=bound_sample_acc_size if unbound_random_acc is None else unbound_random_acc,
                                        incl=acc_bdt.intersect(curr_genome_bdt),
                                        excl=chip_coords_bdt)
                            .assign(label=0, type="neg_acc"))

    logging.debug(f"# Unbound accessible sample: {unbound_acc_df.shape[0]}")

    # NEG. SAMPLES: INACCESSIBLE
    unbound_inacc_df = (utils.random_coords(gs=genome_sizes_file,
                                            l=L, n=bound_sample_inacc_size if unbound_random_inacc is None else unbound_random_inacc,
                                            incl=curr_genome_bdt,
                                            excl=acc_bdt.cat(chip_coords_bdt))
                                .assign(label=0, type="neg_inacc"))

    logging.debug(f"# Unbound inaccessible sample: {unbound_inacc_df.shape[0]}")

    # concatenate all types of negative samples
    training_coords_neg = pd.concat([unbound_flank_df, unbound_acc_df, unbound_inacc_df])

    # balance ratio of positive and negative samples in accessible regions
    training_coords_neg_acc = (BedTool.from_dataframe(training_coords_neg)
                                        .intersect(blacklist_bdt, v=True)
                                        .intersect(acc_bdt, wa=True)
                                        .to_dataframe()
                                        .sample(n=bound_sample_acc_size)
                                        .rename(columns={"name": "label", "score": "type"}))
    
    training_coords_neg_inacc = (BedTool.from_dataframe(training_coords_neg)
                                        .intersect(blacklist_bdt, v=True)
                                        .intersect(acc_bdt, v=True)
                                        .to_dataframe()
                                        .sample(n=bound_sample_inacc_size)
                                        .rename(columns={"name": "label", "score": "type"}))

    logging.info(f"training coordinates negative samples in accessible regions: {training_coords_neg_acc.shape[0]}")
    logging.info(f"training coordinates negative samples in inaccessible regions: {training_coords_neg_inacc.shape[0]}")

    training_coords = pd.concat([bound_sample_shift, training_coords_neg_acc, training_coords_neg_inacc])

    # clean
    #training_coords = training_coords[(training_coords['end'] - training_coords['start'] == 500)]
    training_coords = utils.clean_bed(training_coords)

    # logging summary
    logging.debug(training_coords.groupby(["label", "type"]).size())

    # randomly shuffle the dataFrame
    training_coords = training_coords.sample(frac=1)
    return training_coords

def construct_training_set(genome_sizes_file, genome_fasta_file, peaks_file, blacklist_file, to_keep, to_filter,
                            window_length, acc_regions_file, out_prefix, chromatin_track_list, nbins, p=1):

    # prepare files for defining coordiantes
    curr_genome_bdt = utils.get_genome_sizes(genome_sizes_file, to_keep=to_keep, to_filter=to_filter)

    chip_seq_coordinates = utils.load_chipseq_data(peaks_file, genome_sizes_file=genome_sizes_file,
                                                    to_keep=to_keep, to_filter=to_filter)

    acc_bdt = BedTool(acc_regions_file)

    blacklist_bdt = BedTool(blacklist_file)

    # get the coordinates for training samples
    train_coords = define_training_coordinates(chip_seq_coordinates, genome_sizes_file, acc_bdt, curr_genome_bdt,
                                blacklist_bdt, window_length, len(chip_seq_coordinates)*5, [500, -500], None, None)

    # get fasta sequence and chromatin coverage according to the coordinates
    # write TFRecord output
    TFRecord_file_f = utils.get_data_TFRecord(train_coords, genome_fasta_file, chromatin_track_list, 
                            nbins, outprefix=out_prefix + "_forward" ,reverse=False, numProcessors=p)
    TFRecord_file_r = utils.get_data_TFRecord(train_coords, genome_fasta_file, chromatin_track_list, 
                            nbins, outprefix=out_prefix + "_reverse",reverse=True, numProcessors=p)
    
    return (TFRecord_file_r + TFRecord_file_f)

def construct_test_set(genome_sizes_file, genome_fasta_file, peaks_file, blacklist_file, to_keep,
                        window_length, stride, out_prefix, chromatin_track_list, nbins, p=1):

    # prepare file for defining coordinates
    blacklist_bdt = BedTool(blacklist_file)

    # get the coordinates for test samples
    bound_chip_peaks = (utils.load_chipseq_data(peaks_file, genome_sizes_file=genome_sizes_file,
                                                to_keep=to_keep)
                            .assign(start = lambda x: x["start"] - int(window_length/2),
                                    end = lambda x: x["end"] + int(window_length/2-1)))

    bound_chip_peaks_bdt = BedTool.from_dataframe(bound_chip_peaks).intersect(blacklist_bdt, v=True)
    bound_chip_peaks = bound_chip_peaks_bdt.to_dataframe().assign(label=1, type="pos_peak")
    
    unbound_genome_chop = (utils.chop_genome(genome_sizes_file, to_keep, excl=bound_chip_peaks_bdt.cat(blacklist_bdt), stride=stride, l=window_length)
                                .assign(label=0, type="neg_chop"))
    
    test_coords = pd.concat([bound_chip_peaks, unbound_genome_chop])

    # write TFRecord output
    TFRecord_file = utils.get_data_TFRecord(test_coords, genome_fasta_file, chromatin_track_list, 
                            nbins, outprefix=out_prefix + "_forward" ,reverse=False, numProcessors=p)    

    return TFRecord_file

def main():

    parser = argparse.ArgumentParser(description='Construct Training Data For Bichrom')
    parser.add_argument('-info', help='Genome sizes file',
                        required=True)
    parser.add_argument('-fa', help='The fasta file for the genome of interest',
                        required=True)
    parser.add_argument('-len', help='Size of training, test and validation windows',
                        type=int, required=True)
    parser.add_argument('-acc_domains', help='Bed file with accessible domains',
                        required=True)
    parser.add_argument('-chromtracks', nargs='+', help='A list of BigWig files for all input chromatin '
                        'experiments', required=True)
    parser.add_argument('-peaks', help='A ChIP-seq or ChIP-exo peak file in multiGPS file format',
                        required=True)
    parser.add_argument('-o', '--outdir', help='Output directory for storing train, test data',
                        required=True)
    parser.add_argument('-nbins', type=int, help='Number of bins for chromatin tracks',
                        required=True)
    parser.add_argument('-p', type=int, help='Number of processors', default=1)

    parser.add_argument('-blacklist', default=None, help='Optional, blacklist file for the genome of interest')

    args = parser.parse_args()

    if args.outdir[0] == '/':
        # The user has specified a full directory path for the output directory:
        out_dir_path = args.outdir
    elif args.outdir[0] == '~':
        # The user has specified a full path starting with the home directory:
        out_dir_path = args.outdir
    elif args.outdir[0] == '.':
        # The user has specified a relative path.
        print("Please specify an absolute path for the output directory.")
        print("Exiting..")
        exit(1)
    else:
        # The user has specified an output directory within the current wd.
        dir_path = subprocess.run(['pwd'], stdout=subprocess.PIPE)
        # Specifying the full path in the yaml configuration file.
        out_dir_path = (str(dir_path.stdout, 'utf-8')).rstrip() + '/' + args.outdir

    print('Creating output directory')
    subprocess.call(['mkdir', args.outdir])
    print(out_dir_path)

    print('Recording output paths')

    print([x.split('/')[-1].split('.')[0] for x in args.chromtracks])

    print('Constructing train data ...')
    TFRecords_train = construct_training_set(genome_sizes_file=args.info, genome_fasta_file=args.fa,
                                    peaks_file=args.peaks,
                                    blacklist_file=args.blacklist, window_length=args.len,
                                    acc_regions_file=args.acc_domains,
                                    to_filter=['chr17', 'chr11', 'chrM', 'chrUn'],
                                    to_keep=None,
                                    out_prefix=args.outdir + '/data_train',
                                    chromatin_track_list=args.chromtracks,
                                    nbins=args.nbins, p=args.p)

    print('Constructing validation data ...')
    TFRecords_val = construct_test_set(genome_sizes_file=args.info,
                        peaks_file=args.peaks,
                        genome_fasta_file=args.fa,
                        blacklist_file=args.blacklist, window_length=args.len,
                        stride=args.len,
                        to_keep=['chr11'],
                        out_prefix=args.outdir + '/data_val',
                        chromatin_track_list=args.chromtracks, nbins=args.nbins, p=args.p)

    print('Constructing test data ...')
    TFRecords_test = construct_test_set(genome_sizes_file=args.info,
                        peaks_file=args.peaks,
                        genome_fasta_file=args.fa,
                        blacklist_file=args.blacklist, window_length=args.len,
                        stride=args.len,
                        to_keep=['chr17'],
                        out_prefix=args.outdir + '/data_test',
                        chromatin_track_list=args.chromtracks, nbins=args.nbins, p=args.p)

    # Produce a default yaml file recording the output
    yml_training_schema = {'train': {'seq': 'seq',
                                     'labels': 'labels',
                                     'chromatin_tracks': args.chromtracks,
                                     'TFRecord': TFRecords_train},
                           'val':   {'seq': 'seq',
                                     'labels': 'labels',
                                     'chromatin_tracks': args.chromtracks,
                                     'TFRecord': TFRecords_val},
                           'test':  {'seq': 'seq',
                                     'labels': 'labels',
                                     'chromatin_tracks': args.chromtracks,
                                     'TFRecord': TFRecords_test}}

    # Note: The x.split('/')[-1].split('.')[0] accounts for input chromatin bigwig files with
    # associated directory paths

    with open(args.outdir + '/bichrom.yaml', "w") as fp:
        yaml.dump(yml_training_schema, fp)

if __name__ == "__main__":
    main()<|MERGE_RESOLUTION|>--- conflicted
+++ resolved
@@ -1,9 +1,4 @@
 import argparse
-<<<<<<< HEAD
-=======
-from tracemalloc import start
-from xmlrpc.client import Boolean, boolean
->>>>>>> bdf74803
 import yaml
 import subprocess
 import numpy as np
