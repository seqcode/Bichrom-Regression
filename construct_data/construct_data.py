--- conflicted
+++ resolved
@@ -199,14 +199,10 @@
     args = parser.parse_args()
 
     if len(set.intersection(set(args.val_chroms), set(['chrM', 'chrUn']))) or len(set.intersection(set(args.test_chroms), set(['chrM', 'chrUn']))) :
-        print("Validation and Test Sets must not use chrM, chrUn")
-        print("Exiting..")
-        exit(1)
+        raise ValueError("Validation and Test Sets must not use chrM, chrUn")
 
     if len(set.intersection(set(args.val_chroms), set(args.test_chroms))):
-        print("Validation and Test Sets must not have any intersection")
-        print("Exiting..")
-        exit(1)
+        raise ValueError("Validation and Test Sets must not have any intersection")
 
     if args.outdir[0] == '/':
         # The user has specified a full directory path for the output directory:
@@ -235,27 +231,15 @@
     print([x.split('/')[-1].split('.')[0] for x in args.chromtracks])
 
     print('Constructing train data ...')
-<<<<<<< HEAD
     TFRecords_train = construct_training_set(genome_sizes_file=args.info, genome_fasta_file=args.fa,
                                     peaks_file=args.peaks,
                                     blacklist_file=args.blacklist, window_length=args.len,
                                     acc_regions_file=args.acc_domains,
-                                    to_filter=['chr17', 'chr11', 'chrM', 'chrUn'],
+                                    to_filter=args.val_chroms + args.test_chroms + ['chrM', 'chrUn'],
                                     to_keep=None,
                                     out_prefix=args.outdir + '/data_train',
                                     chromatin_track_list=args.chromtracks,
                                     nbins=args.nbins, p=args.p)
-=======
-    coords = construct_training_data(genome_sizes_file=args.info, peaks_file=args.peaks,
-                                     genome_fasta_file=args.fa,
-                                     blacklist_file=args.blacklist, window_length=args.len,
-                                     acc_regions_file=args.acc_domains,
-                                     to_filter=args.val_chroms + args.test_chroms + ['chrM', 'chrUn'],
-                                     to_keep=None,
-                                     out_prefix=args.outdir + '/data_train',
-                                     chromatin_track_list=args.chromtracks,
-                                     nbins=args.nbins)
->>>>>>> 661178d7
 
     print('Constructing validation data ...')
     TFRecords_val = construct_test_set(genome_sizes_file=args.info,
