import h5py
import numpy as np
import pandas as pd
import tensorflow as tf

from sklearn.metrics import average_precision_score as auprc
from tensorflow.keras.models import Model, load_model
from tensorflow.keras.layers import Dense, concatenate, Input, LSTM
from tensorflow.keras.layers import Conv1D, Reshape, Lambda
from tensorflow.keras.optimizers import SGD
from tensorflow.keras.callbacks import Callback
from tensorflow.keras.callbacks import ModelCheckpoint
import tensorflow.keras.backend as K

from tensorflow.distribute import MirroredStrategy

import iterutils


def data_generator(h5file, path, batchsize, seqlen, bin_size):
    if h5file:
        train_generator = iterutils.train_generator_h5
    else:
        train_generator = iterutils.train_generator
        
    dat_seq = train_generator(h5file, path['seq'], batchsize, seqlen, 'seq', 'repeat')
    dat_chromatin = []
    for chromatin_track in path['chromatin_tracks']:
        dat_chromatin.append(
            train_generator(h5file, chromatin_track, batchsize, seqlen, 'chrom', 'repeat'))
    y = train_generator(h5file, path['labels'], batchsize, seqlen, 'labels', 'repeat')
    while True:
        combined_chrom_data = []
        for chromatin_track_generators in dat_chromatin:
            curr_chromatin_mark = next(chromatin_track_generators)
            mark_resolution = curr_chromatin_mark.shape
            assert (mark_resolution == (batchsize, seqlen/bin_size)),\
                "Please check binning, specified bin size=50"
            combined_chrom_data.append(pd.DataFrame(curr_chromatin_mark))
        chromatin_features = pd.concat(combined_chrom_data, axis=1).values
        sequence_features = next(dat_seq)
        labels = next(y)
        yield [sequence_features, chromatin_features], labels


def add_new_layers(base_model_path, seq_len, no_of_chromatin_tracks, bin_size):
    """
    Takes a pre-existing M-SEQ (Definition in README) & adds structure to \
    use it as part of a bimodal DNA sequence + prior chromatin network
    Parameters:
        base_model (keras Model): A pre-trained sequence-only (M-SEQ) model
        chrom_size (int) : The expected number of chromatin tracks
    Returns:
        model: a Keras Model
    """

    def permute(x):
        return K.permute_dimensions(x, (0, 2, 1))

    mirrored_strategy = MirroredStrategy()
    with mirrored_strategy.scope():
        # load basemodel
        base_model = load_model(base_model_path)
        # Transfer from a pre-trained M-SEQ
        curr_layer = base_model.get_layer(name='dense_2')
        curr_tensor = curr_layer.output
        xs = Dense(1, name='MSEQ-dense-new', activation='tanh')(curr_tensor)

        # Defining a M-C sub-network
        chrom_input = Input(shape=(no_of_chromatin_tracks * int(seq_len/bin_size),), name='chrom_input')
        ci = Reshape((no_of_chromatin_tracks, int(seq_len/bin_size)),
                    input_shape=(no_of_chromatin_tracks * int(seq_len/bin_size),))(chrom_input)
        # Permuting the input dimensions to match Keras input requirements:
        permute_func = Lambda(permute)
        ci = permute_func(ci)
        xc = Conv1D(15, 1, padding='valid', activation='relu', name='MC-conv1d')(ci)
        xc = LSTM(5, activation='relu', name='MC-lstm')(xc)
        xc = Dense(1, activation='tanh', name='MC-dense')(xc)

        # Concatenating sequence (MSEQ) and chromatin (MC) networks:
        merged_layer = concatenate([xs, xc])
        result = Dense(1, activation='sigmoid', name='MSC-dense')(merged_layer)
        model = Model(inputs=[base_model.input, chrom_input], outputs=result)
    return model, base_model


class PrecisionRecall(Callback):

    def __init__(self, val_data):
        super().__init__()
        self.validation_data = val_data

    def on_train_begin(self, logs=None):
        self.val_auprc = []
        self.train_auprc = []

    def on_epoch_end(self, epoch, logs=None):
        (x_val, c_val), y_val = self.validation_data
        predictions = self.model.predict([x_val, c_val])
        aupr = auprc(y_val, predictions)
        self.val_auprc.append(aupr)


def save_metrics(hist_object, pr_history, records_path):
    loss = hist_object.history['loss']
    val_loss = hist_object.history['val_loss']
    val_pr = pr_history.val_auprc
    # Saving the training metrics
    np.savetxt(records_path + 'trainingLoss.txt', loss, fmt='%1.2f')
    np.savetxt(records_path + 'valLoss.txt', val_loss, fmt='%1.2f')
    np.savetxt(records_path + 'valPRC.txt', val_pr, fmt='%1.2f')
    return loss, val_pr


def transfer(h5file, train_path, val_path, basemodel, model, steps_per_epoch,
             batchsize, records_path, bin_size, seq_len):
    """
    Trains the M-SC, transferring weights from the pre-trained M-SEQ.
    The M-SEQ weights are kept fixed except for the final layer.

    Parameters:
        train_path (str): Path + prefix to training data
        val_path (str): Path + prefix to the validation data
        basemodel (Model): Pre-trained keras M-SEQ model
        model (Model): Defined bimodal network
        steps_per_epoch (int): Len(training_data/batchsize)
        batchsize (int): Batch size used in SGD
        records_path (str): Path + prefix to output directory

    Returns:
        loss (ndarray): An array with the validation loss at each epoch
    """

    # Making the base model layers non-trainable:
    for layer in basemodel.layers:
        layer.trainable = False
    # Training rest of the model.
    sgd = SGD(lr=0.01, decay=1e-6, momentum=0.9, nesterov=True)
    model.compile(loss='binary_crossentropy', optimizer=sgd)

    # Get train and validation data
    train_data_generator = data_generator(h5file, train_path, batchsize, seqlen=seq_len, bin_size=bin_size)
<<<<<<< HEAD
    val_data_generator = data_generator(h5file, val_path, 200000, seqlen=seq_len, bin_size=bin_size)
=======
    val_data_generator = data_generator(h5file, val_path, 20000, seqlen=seq_len, bin_size=bin_size)
>>>>>>> 6e47d846
    validation_data = next(val_data_generator)
    precision_recall_history = PrecisionRecall(validation_data)
    checkpointer = ModelCheckpoint(records_path + 'model_epoch{epoch}.hdf5',
                                   verbose=1, save_best_only=False)

    hist = model.fit_generator(epochs=15, steps_per_epoch=steps_per_epoch,
                               generator=train_data_generator,
                               validation_data=validation_data,
                               callbacks=[precision_recall_history,
                                          checkpointer])

    loss, val_pr = save_metrics(hist_object=hist, pr_history=precision_recall_history,
                                records_path=records_path)
    return loss, val_pr


def transfer_and_train_msc(h5file, train_path, val_path, base_model_path,
                           batch_size, records_path, bin_size, seq_len):

     # Calculate size of training set
    if not h5file:
        training_set_size = len(np.loadtxt(train_path['labels']))
    else:
        with h5py.File(h5file, 'r', libver='latest', swmr=True) as temp:
            training_set_size = temp[train_path['labels']].shape[0]
    # Calculate the steps per epoch
    steps_per_epoch = training_set_size / batch_size
    # Calculate number of chromatin tracks
    no_of_chrom_tracks = len(train_path['chromatin_tracks'])
    model, basemodel = add_new_layers(base_model_path, seq_len, no_of_chrom_tracks, bin_size)
    loss, val_pr = transfer(h5file, train_path, val_path, basemodel, model, steps_per_epoch,
                    batch_size, records_path, bin_size, seq_len)
    return loss, val_pr<|MERGE_RESOLUTION|>--- conflicted
+++ resolved
@@ -140,11 +140,7 @@
 
     # Get train and validation data
     train_data_generator = data_generator(h5file, train_path, batchsize, seqlen=seq_len, bin_size=bin_size)
-<<<<<<< HEAD
-    val_data_generator = data_generator(h5file, val_path, 200000, seqlen=seq_len, bin_size=bin_size)
-=======
     val_data_generator = data_generator(h5file, val_path, 20000, seqlen=seq_len, bin_size=bin_size)
->>>>>>> 6e47d846
     validation_data = next(val_data_generator)
     precision_recall_history = PrecisionRecall(validation_data)
     checkpointer = ModelCheckpoint(records_path + 'model_epoch{epoch}.hdf5',
